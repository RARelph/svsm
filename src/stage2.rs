--- conflicted
+++ resolved
@@ -209,7 +209,8 @@
 }
 
 fn setup_env() {
-<<<<<<< HEAD
+    install_console_logger("Stage2");
+
     // Under SVM-ES, the only means to communicate with the user is through the
     // SVSMIOPort console, which requires a functional GHCB protocol. If the
     // GHCB is not available, indicating that SEV-ES is probably not active, the
@@ -228,10 +229,6 @@
 
     // Bring up the GCHB for use from the SVSMIOPort console.
     sev_status_init();
-=======
-    install_console_logger("Stage2");
-    sev_init();
->>>>>>> 211d0c0d
     setup_stage2_allocator();
     init_percpu();
 
