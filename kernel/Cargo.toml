--- conflicted
+++ resolved
@@ -33,12 +33,7 @@
 intrusive-collections.workspace = true
 log = { workspace = true, features = ["max_level_info", "release_max_level_info"] }
 packit.workspace = true
-<<<<<<< HEAD
-libmstpm = { workspace = true, optional = true }
-=======
-tdx-tdcall.workspace = true
 libtcgtpm = { workspace = true, optional = true }
->>>>>>> e05e5831
 zerocopy.workspace = true
 
 [target."x86_64-unknown-none".dev-dependencies]
